--- conflicted
+++ resolved
@@ -55,10 +55,10 @@
     
 TypeId AnnotatedTopologyReader::GetTypeId (void)
 {
-  static TypeId tid = TypeId ("ns3::AnnotatedTopologyReader")
+    static TypeId tid = TypeId ("ns3::AnnotatedTopologyReader")
     .SetParent<Object> ()
     ;
-  return tid;
+    return tid;
 }
     
 AnnotatedTopologyReader::AnnotatedTopologyReader (const std::string &path)
@@ -68,9 +68,9 @@
   , m_lrx (100.0)
   , m_lry (100.0)
 {
-  NS_LOG_FUNCTION (this);
-}
-
+    NS_LOG_FUNCTION (this);
+}
+    
 void
 AnnotatedTopologyReader::SetBoundingBox (double ulx, double uly, double lrx, double lry)
 {
@@ -84,27 +84,27 @@
 
 AnnotatedTopologyReader::~AnnotatedTopologyReader ()
 {
-  NS_LOG_FUNCTION (this);
+    NS_LOG_FUNCTION (this);
 }
     
 NodeContainer
 AnnotatedTopologyReader::Read (void)
 {
-  ifstream topgen;
-  topgen.open (GetFileName ().c_str ());
-  NodeContainer nodes;
-        
-  if (!topgen.is_open ())
+    ifstream topgen;
+    topgen.open (GetFileName ().c_str ());
+    NodeContainer nodes;
+        
+    if ( !topgen.is_open () )
     {
       NS_LOG_ERROR ("Cannot open file " << GetFileName () << " for reading");
-      return nodes;
+        return nodes;
     }
-
-  int linksNumber = 0;
-  int nodesNumber = 0;
-        
-  string line;
-  getline (topgen,line);
+        
+    int linksNumber = 0;
+    int nodesNumber = 0;
+        
+    string line;
+    getline (topgen,line);
   istringstream headerLineBuffer (line);
         
   int totnode;
@@ -112,22 +112,22 @@
   headerLineBuffer >> totnode;
   headerLineBuffer >> totlink;
   
-  NS_LOG_INFO ("Annotated topology should have " << totnode << " nodes and " << totlink << " links");
-
-  for (int i = 0; i < totlink && !topgen.eof (); i++)
-    {
-      getline (topgen, line);
+    NS_LOG_INFO ("Annotated topology should have " << totnode << " nodes and " << totlink << " links");
+        
+    for (int i = 0; i < totlink && !topgen.eof (); i++)
+    {
+        getline (topgen,line);
       istringstream lineBuffer (line);
             
       string from;
       string to;
-      lineBuffer >> from;
-      lineBuffer >> to;
-
-      if ( (!from.empty ()) && (!to.empty ()) )
+        lineBuffer >> from;
+        lineBuffer >> to;
+            
+        if ( (!from.empty ()) && (!to.empty ()) )
         {
-          NS_LOG_INFO ( linksNumber << " From: " << from << " to: " << to );
-
+            NS_LOG_INFO ( linksNumber << " From: " << from << " to: " << to );
+                
           Ptr<Node> fromNode = Names::Find<Node> (m_path, from);
           Ptr<Node> toNode   = Names::Find<Node> (m_path, to);
           
@@ -136,7 +136,7 @@
               fromNode = CreateObject<Node> ();
               Names::Add (m_path, from, fromNode);
               nodes.Add (fromNode);
-              nodesNumber++;
+                nodesNumber++;
             }
                 
           if (toNode == 0)
@@ -144,23 +144,23 @@
               toNode = CreateObject<Node> ();
               Names::Add (m_path, to, toNode);
               nodes.Add (toNode);
-              nodesNumber++;
+                nodesNumber++;
             }
                 
           Link link (fromNode, from, toNode, to);
                 
           string dataRate;
           lineBuffer >> dataRate;
-
+            
           string ospf;
           lineBuffer >> ospf;
-
+                
           string delay;
           lineBuffer >> delay;
-
+                
           string queueSizeNode1;
           lineBuffer >> queueSizeNode1;
-          
+                
           string queueSizeNode2;
           lineBuffer >> queueSizeNode2;
 
@@ -173,94 +173,65 @@
               NS_LOG_ERROR ("File [" << GetFileName () << ":" << i+2 << " wrong format, skipping");
               continue;
             }
-<<<<<<< HEAD
-          
+            
           link.SetAttribute ("DataRate", dataRate);
           link.SetAttribute ("OSPF", ospf);
           link.SetAttribute ("Delay", delay);
           link.SetAttribute ("QueueSizeNode1", queueSizeNode1);
           link.SetAttribute ("QueueSizeNode2", queueSizeNode2);
                 
-          AddLink (link);
-=======
-            
-            lineBuffer >> linkAttr;
-            if ( !linkAttr.empty () )
-            {
-                link.SetAttribute ("X1", linkAttr);
-            }
-            
-            lineBuffer >> linkAttr;
-            if ( !linkAttr.empty () )
-            {
-                link.SetAttribute ("Y1", linkAttr);
-            }
-            
-            lineBuffer >> linkAttr;
-            if ( !linkAttr.empty () )
-            {
-                link.SetAttribute ("X2", linkAttr);
-            }
-            
-            lineBuffer >> linkAttr;
-            if ( !linkAttr.empty () )
-            {
-                link.SetAttribute ("Y2", linkAttr);
-            }
-
             AddLink (link);
->>>>>>> 91b496a4
-                
-          linksNumber++;
+                
+            linksNumber++;
         }
     }
-
+        
   NS_ASSERT (nodesNumber == totnode && linksNumber == totlink);
         
-  NS_LOG_INFO ("Annotated topology created with " << nodesNumber << " nodes and " << linksNumber << " links");
-  topgen.close ();
-
+    NS_LOG_INFO ("Annotated topology created with " << nodesNumber << " nodes and " << linksNumber << " links");
+    topgen.close ();
+        
   ApplySettings ();
   AssignCoordinates ();
   
-  return nodes;
-}
-
+    return nodes;
+}
+    
 void
 AnnotatedTopologyReader::AssignIpv4Addresses (Ipv4Address base)
 {
   Ipv4AddressHelper address (base, Ipv4Mask ("/24"));
-
+    
   BOOST_FOREACH (const Link &link, m_linksList)
     {
       address.Assign (NetDeviceContainer (link.GetFromNetDevice (),
                                           link.GetToNetDevice ()));
-      
+        
       base = Ipv4Address (base.Get () + 256);
       address.SetBase (base, Ipv4Mask ("/24"));
-    }
-
+        }
+        
   ApplyOspfMetric ();
-}
-
+        }
+        
 void
 AnnotatedTopologyReader::ApplyOspfMetric ()
-{
+    {
   BOOST_FOREACH (const Link &link, m_linksList)
-    {
+        {
       uint16_t metric = boost::lexical_cast<uint16_t> (link.GetAttribute ("OSPF"));
-      
-      {
+        
+        {
         Ptr<Ipv4> ipv4 = link.GetFromNode ()->GetObject<Ipv4> ();
         NS_ASSERT (ipv4 != 0);
-
+        
         int32_t interfaceId = ipv4->GetInterfaceForDevice (link.GetFromNetDevice ());
         NS_ASSERT (interfaceId >= 0);
-
+        
         ipv4->SetMetric (interfaceId,metric);
-      }
-
-      {
+        }
+        
+        {
         Ptr<Ipv4> ipv4 = link.GetToNode ()->GetObject<Ipv4> ();
         NS_ASSERT (ipv4 != 0);
         
@@ -268,122 +239,68 @@
         NS_ASSERT (interfaceId >= 0);
 
         ipv4->SetMetric (interfaceId,metric);
-      }
     }
 }
+}
 
 void
 AnnotatedTopologyReader::ApplySettings ()
 {
   PointToPointHelper p2p;
-
+    
   // temporary queue, will be changed later
   p2p.SetQueue ("ns3::DropTailQueue",
                 "MaxPackets", StringValue("100"));
-  
+
   BOOST_FOREACH (Link &link, m_linksList)
     {
       NS_LOG_INFO ("DataRate = " + link.GetAttribute("DataRate")+"Kbps");
       p2p.SetDeviceAttribute ("DataRate", StringValue(link.GetAttribute("DataRate")+"Kbps"));
-
+        
       NS_LOG_INFO ("Delay = " + link.GetAttribute("Delay")+"ms");
       p2p.SetChannelAttribute ("Delay", StringValue(link.GetAttribute("Delay")+"ms"));
-      
+        
       NetDeviceContainer nd = p2p.Install(link.GetFromNode (), link.GetToNode ());
       link.SetNetDevices (nd.Get (0), nd.Get (1));
 
       NS_LOG_INFO ("Queue: " << link.GetAttribute("QueueSizeNode1") << " <==> " << link.GetAttribute("QueueSizeNode2"));
-      
+        
       PointerValue txQueueFrom;
       link.GetFromNetDevice ()->GetAttribute ("TxQueue", txQueueFrom);
       NS_ASSERT (txQueueFrom.Get<DropTailQueue> () != 0);
-
+        
       PointerValue txQueueTo;
       link.GetToNetDevice ()->GetAttribute ("TxQueue", txQueueTo);
       NS_ASSERT (txQueueTo.Get<DropTailQueue> () != 0);
-      
+        
       txQueueFrom.Get<DropTailQueue> ()->SetAttribute ("MaxPackets", StringValue (link.GetAttribute("QueueSizeNode1")));
       txQueueTo.  Get<DropTailQueue> ()->SetAttribute ("MaxPackets", StringValue (link.GetAttribute("QueueSizeNode2")));
-    }
-}
+        }
+        }
 
 void
 AnnotatedTopologyReader::AssignCoordinates ()
 {
   UniformVariable randX (m_ulx, m_lrx);
-  double x = 0.0;
+    double x = 0.0;
   UniformVariable randY (m_uly, m_lry);
-  double y = 0.0;
+    double y = 0.0;
 
   BOOST_FOREACH (Link &link, m_linksList)
     {
-<<<<<<< HEAD
       Ptr<ConstantPositionMobilityModel> loc = link.GetFromNode ()->GetObject<ConstantPositionMobilityModel> ();
       if (loc != 0)
         continue; // no need to assign twice
-
-      loc = CreateObject<ConstantPositionMobilityModel> ();
+        
+            loc = CreateObject<ConstantPositionMobilityModel> ();
       link.GetFromNode ()->AggregateObject (loc);
         
       x = randX.GetValue();
       y = randY.GetValue();
-      NS_LOG_INFO("X = "<<x <<"Y = "<<y);
-
+        NS_LOG_INFO("X = "<<x <<"Y = "<<y);
+        
       loc->SetPosition (Vector (x, y, 0));
+        }
     }
-=======
-        std::string x1str = iter2->GetAttribute("X1");
-        uint16_t x1 = atoi(x1str.c_str());
-        
-        std::string x2str = iter2->GetAttribute("X2");
-        uint16_t x2 = atoi(x2str.c_str());
-        
-        
-        std::string y1str = iter2->GetAttribute("Y1");
-        uint16_t y1 = atoi(y1str.c_str());
-        
-        std::string y2str = iter2->GetAttribute("Y2");
-        uint16_t y2 = atoi(y2str.c_str());
-        
-        NodeContainer twoNodes = nc[i];
-        
-        Ptr<Node> nd = twoNodes.Get(0);
-        if(nd==NULL)
-            NS_LOG_INFO("nd = null");
-        
-        Ptr<Node> nd2 = twoNodes.Get(1);
-        if(nd2==NULL)
-            NS_LOG_INFO("nd2 = null");
-        
-        Ptr<ConstantPositionMobilityModel> loc = nd->GetObject<ConstantPositionMobilityModel> ();
-        if (loc ==0)
-        {
-            loc = CreateObject<ConstantPositionMobilityModel> ();
-            nd->AggregateObject (loc);
-        }
-        
-        x = -x1; //randX.GetValue();
-        y = -y1; //randY.GetValue();
-        NS_LOG_INFO("X = "<<x <<"Y = "<<y);
-        Vector locVec (x, y, 0);
-        loc->SetPosition (locVec);
-        
-        
-        Ptr<ConstantPositionMobilityModel> loc2 = nd2->GetObject<ConstantPositionMobilityModel> ();
-        if (loc2 ==0)
-        {
-            loc2 = CreateObject<ConstantPositionMobilityModel> ();
-            nd2->AggregateObject (loc2);
-        }
-        
-        x = -x2; //randX.GetValue();
-        y = -y2; //randY.GetValue();
-        NS_LOG_INFO("X = "<<x <<"Y = "<<y);
-        Vector locVec2 (x, y, 0);
-        loc2->SetPosition (locVec2);
-    }
-}
->>>>>>> 91b496a4
-}
 
 }