## -*- Mode: python; py-indent-offset: 4; indent-tabs-mode: nil; coding: utf-8; -*-

def build(bld):
    module = bld.create_ns3_module('NDNabstraction', ['applications', 'core', 'network', 'internet', 'point-to-point'])
    module.includes = '.'
    module.source = [
        'model/ccn/ccn_charbuf.cc',
        'model/ccn/ccn_name_util.cc',
        'model/ccn/ccn_coding.cc',
        'model/ccn/ccn_indexbuf.cc',
        'model/ccn/ccn_random.cc',
        'model/ccn/ccn_buf_decoder.cc',
        'model/ccn/ccn_buf_encoder.cc',
        
        'model/name-components.cc',
<<<<<<< HEAD
        'model/ndn_contentstore.cc',
=======
        'model/interest-header.cc',
        'model/content-object-header.cc',
>>>>>>> 2536e20a

        'apps/stupid-interest-generator.cc',
        'apps/stupid-interest-sink.cc',
        ]

    module_test = bld.create_ns3_module_test_library('NDNabstraction')
    module_test.source = [
        'test/ndnabstraction-basictest.cc',
		]

    headers = bld.new_task_gen('ns3header')
    headers.module = 'NDNabstraction'
    headers.source = [
        'model/ccn/ccn.h',
        'model/ccn/ccn_charbuf.h',
        'model/ccn/ccn_coding.h',
        'model/ccn/ccn_name_util.h',
        'model/ccn/ccn_indexbuf.h',
        'model/ccn/ccn_random.h',

        # 'model/ndnabstraction-header.h',

        'model/name-components.h',
<<<<<<< HEAD
        #'model/ndn_hashhelper.h',
        'model/ndn_contentstore.h',
        'model/uthash.h',
=======
        'model/interest-header.h',
        'model/content-object-header.h',

>>>>>>> 2536e20a
        # 'helper/ndnabstraction-helper.h',
        'helper/ndn_stupidinterestgenerator_helper.h',

        'apps/stupid-interest-generator.h',
        'apps/stupid-interest-sink.h'
        ]


    if bld.env['ENABLE_OPENSSL']:
        module.uselib = 'OPENSSL'

    if bld.env['ENABLE_EXAMPLES']:
        bld.add_subdirs('examples')

    bld.ns3_python_bindings()
    #bld.env['CXXFLAGS']=[filter(lambda x: x not in bld.env, sublist) for sublist in [['-Wall'], ['-Werror'], ['-Wextra']]]
    # bld.env['CXXFLAGS']=[]
    # bld.env['CFLAGS']=[]
    
<|MERGE_RESOLUTION|>--- conflicted
+++ resolved
@@ -13,12 +13,8 @@
         'model/ccn/ccn_buf_encoder.cc',
         
         'model/name-components.cc',
-<<<<<<< HEAD
-        'model/ndn_contentstore.cc',
-=======
         'model/interest-header.cc',
         'model/content-object-header.cc',
->>>>>>> 2536e20a
 
         'apps/stupid-interest-generator.cc',
         'apps/stupid-interest-sink.cc',
@@ -42,15 +38,9 @@
         # 'model/ndnabstraction-header.h',
 
         'model/name-components.h',
-<<<<<<< HEAD
-        #'model/ndn_hashhelper.h',
-        'model/ndn_contentstore.h',
-        'model/uthash.h',
-=======
         'model/interest-header.h',
         'model/content-object-header.h',
 
->>>>>>> 2536e20a
         # 'helper/ndnabstraction-helper.h',
         'helper/ndn_stupidinterestgenerator_helper.h',
 
