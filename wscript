--- conflicted
+++ resolved
@@ -22,13 +22,8 @@
 
 
 def build(bld):
-<<<<<<< HEAD
-    module = bld.create_ns3_module ('NDNabstraction', ['applications', 'core', 'network', 'point-to-point'])
-=======
     module = bld.create_ns3_module ('NDNabstraction', ['applications', 'core', 'network', 'point-to-point','topology-read','visualizer'])
-    module.find_sources_in_dirs (['model', 'apps', 'helper'],[],['.cc']);
 
->>>>>>> f9a4fb4c
     tests = bld.create_ns3_module_test_library('NDNabstraction')
     headers = bld.new_task_gen('ns3header')
     headers.module = 'NDNabstraction'
