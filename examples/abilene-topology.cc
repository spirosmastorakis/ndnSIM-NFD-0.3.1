/* -*-  Mode: C++; c-file-style: "gnu"; indent-tabs-mode:nil; -*- */
/*
 * Copyright (c) 2011 University of California, Los Angeles
 *
 * This program is free software; you can redistribute it and/or modify
 * it under the terms of the GNU General Public License version 2 as
 * published by the Free Software Foundation;
 *
 * This program is distributed in the hope that it will be useful,
 * but WITHOUT ANY WARRANTY; without even the implied warranty of
 * MERCHANTABILITY or FITNESS FOR A PARTICULAR PURPOSE.  See the
 * GNU General Public License for more details.
 *
 * You should have received a copy of the GNU General Public License
 * along with this program; if not, write to the Free Software
 * Foundation, Inc., 59 Temple Place, Suite 330, Boston, MA  02111-1307  USA
 *
 * Author: Ilya Moiseenko <iliamo@cs.ucla.edu>
 */


#include "ns3/core-module.h"
#include "ns3/network-module.h"
#include "ns3/point-to-point-module.h"
#include "ns3/NDNabstraction-module.h"
#include "ns3/point-to-point-grid.h"
#include "ns3/ipv4-global-routing-helper.h"
#include "ns3/animation-interface.h"

#include <iostream>
#include <sstream>
#include "ns3/annotated-topology-reader.h"

using namespace ns3;
using namespace std;

NS_LOG_COMPONENT_DEFINE ("CcnxAbileneTopology");

void PrintTime ()
{
  NS_LOG_INFO (Simulator::Now ());

  Simulator::Schedule (Seconds (10.0), PrintTime);
}

void PrintFIBs ()
{
  NS_LOG_INFO ("Outputing FIBs into [fibs.log]");
  Ptr<OutputStreamWrapper> routingStream = Create<OutputStreamWrapper> ("fibs.log", std::ios::out);
  for (NodeList::Iterator node = NodeList::Begin ();
       node != NodeList::End ();
       node++)
    {
      // *routingStream->GetStream () << "Node " << (*node)->GetId () << "\n";

      Ptr<CcnxFib> fib = (*node)->GetObject<CcnxFib> ();
      NS_ASSERT_MSG (fib != 0, "Fire alarm");
      *routingStream->GetStream () << *fib << "\n\n";
    }
}

int 
main (int argc, char *argv[])
{
  // Packet::EnableChecking();
  // Packet::EnablePrinting();
  string input ("./src/NDNabstraction/examples/abilene-topology.txt");

  Time finishTime = Seconds (20.0);
  string animationFile;
  string strategy = "ns3::CcnxFloodingStrategy";
  CommandLine cmd;
  cmd.AddValue ("finish", "Finish time", finishTime);
  cmd.AddValue ("netanim", "NetAnim filename", animationFile);
  cmd.AddValue ("strategy", "CCNx forwarding strategy", strategy);
  cmd.Parse (argc, argv);
    
  // ------------------------------------------------------------
  // -- Read topology data.
  // --------------------------------------------
    
  AnnotatedTopologyReader reader ("/abilene");
  reader.SetFileName (input);
  reader.SetBoundingBox (100.0, 100.0, 400.0, 400.0);
  
  NodeContainer nodes = reader.Read ();
    
  if (reader.LinksSize () == 0)
    {
      NS_LOG_ERROR ("Problems reading the topology file. Failing.");
      return -1;
    }

  NS_LOG_INFO("Nodes = " << nodes.GetN());
<<<<<<< HEAD
  NS_LOG_INFO("Links = " << reader.LinksSize ());
=======
  NS_LOG_INFO("Links = " << reader->LinksSize ());
    
  int totlinks = reader->LinksSize ();
  ///*** applying settings
  NS_LOG_INFO ("creating node containers");
  NodeContainer* nc = new NodeContainer[totlinks];
  TopologyReader::ConstLinksIterator iter;
  int i = 0;
  for ( iter = reader->LinksBegin (); iter != reader->LinksEnd (); iter++, i++ )
    {
      nc[i] = NodeContainer (iter->GetFromNode (), iter->GetToNode ());
    }
    
  NetDeviceContainer* ndc = new NetDeviceContainer[totlinks];
  reader->ApplySettings(ndc,nc);
  reader->BoundingBox(nc, 100.0, 100.0, 5000.0,5000.0);
>>>>>>> 91b496a4
    
  // Install CCNx stack
  NS_LOG_INFO ("Installing CCNx stack");
  CcnxStackHelper ccnxHelper;
  ccnxHelper.SetForwardingStrategy (strategy);
  ccnxHelper.EnableLimits (false, Seconds(0.1));
  ccnxHelper.SetDefaultRoutes (true);
  ccnxHelper.InstallAll ();
    
  NS_LOG_INFO ("Installing Applications");
  CcnxConsumerHelper consumerHelper ("tralala");
  ApplicationContainer consumers = consumerHelper.Install (Names::Find<Node> ("/abilene", "1"));

  CcnxProducerHelper producerHelper ("tralala",1024);
  ApplicationContainer producers = producerHelper.Install (Names::Find<Node> ("/abilene", "6"));
  
  // Simulator::Schedule (Seconds (1.0), PrintFIBs);
  PrintFIBs ();

  Simulator::Schedule (Seconds (10.0), PrintTime);

  Simulator::Stop (finishTime);

  AnimationInterface *anim = 0;
  if (animationFile != "")
    {
      anim = new AnimationInterface (animationFile);
      anim->SetMobilityPollInterval (Seconds (1));
    }

  NS_LOG_INFO ("Run Simulation.");
  Simulator::Run ();
  Simulator::Destroy ();
  NS_LOG_INFO ("Done.");
  return 0;
}<|MERGE_RESOLUTION|>--- conflicted
+++ resolved
@@ -65,7 +65,7 @@
   // Packet::EnableChecking();
   // Packet::EnablePrinting();
   string input ("./src/NDNabstraction/examples/abilene-topology.txt");
-
+    
   Time finishTime = Seconds (20.0);
   string animationFile;
   string strategy = "ns3::CcnxFloodingStrategy";
@@ -81,8 +81,8 @@
     
   AnnotatedTopologyReader reader ("/abilene");
   reader.SetFileName (input);
-  reader.SetBoundingBox (100.0, 100.0, 400.0, 400.0);
-  
+  reader.SetBoundingBox (100.0, 100.0, 5000.0, 5000.0;
+    
   NodeContainer nodes = reader.Read ();
     
   if (reader.LinksSize () == 0)
@@ -92,26 +92,7 @@
     }
 
   NS_LOG_INFO("Nodes = " << nodes.GetN());
-<<<<<<< HEAD
   NS_LOG_INFO("Links = " << reader.LinksSize ());
-=======
-  NS_LOG_INFO("Links = " << reader->LinksSize ());
-    
-  int totlinks = reader->LinksSize ();
-  ///*** applying settings
-  NS_LOG_INFO ("creating node containers");
-  NodeContainer* nc = new NodeContainer[totlinks];
-  TopologyReader::ConstLinksIterator iter;
-  int i = 0;
-  for ( iter = reader->LinksBegin (); iter != reader->LinksEnd (); iter++, i++ )
-    {
-      nc[i] = NodeContainer (iter->GetFromNode (), iter->GetToNode ());
-    }
-    
-  NetDeviceContainer* ndc = new NetDeviceContainer[totlinks];
-  reader->ApplySettings(ndc,nc);
-  reader->BoundingBox(nc, 100.0, 100.0, 5000.0,5000.0);
->>>>>>> 91b496a4
     
   // Install CCNx stack
   NS_LOG_INFO ("Installing CCNx stack");
@@ -124,10 +105,10 @@
   NS_LOG_INFO ("Installing Applications");
   CcnxConsumerHelper consumerHelper ("tralala");
   ApplicationContainer consumers = consumerHelper.Install (Names::Find<Node> ("/abilene", "1"));
-
+    
   CcnxProducerHelper producerHelper ("tralala",1024);
   ApplicationContainer producers = producerHelper.Install (Names::Find<Node> ("/abilene", "6"));
-  
+
   // Simulator::Schedule (Seconds (1.0), PrintFIBs);
   PrintFIBs ();
 
