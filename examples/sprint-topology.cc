--- conflicted
+++ resolved
@@ -38,53 +38,49 @@
 int 
 main (int argc, char *argv[])
 {
-  Packet::EnableChecking();
-  Packet::EnablePrinting();
-  std::string input ("./src/NDNabstraction/examples/sprint.weights");
+    Packet::EnableChecking();
+    Packet::EnablePrinting();
+    std::string input ("./src/NDNabstraction/examples/sprint.weights");
     
-  // ------------------------------------------------------------
-  // -- Read topology data.
-  // --------------------------------------------
+    // ------------------------------------------------------------
+    // -- Read topology data.
+    // --------------------------------------------
     
-  Ptr<RocketfuelWeightsReader> reader = CreateObject<RocketfuelWeightsReader> ();
-  reader->SetFileName (input);
+    Ptr<RocketfuelWeightsReader> reader = CreateObject<RocketfuelWeightsReader> ();
+    reader->SetFileName (input);
     
-  NodeContainer nodes;
-  if (reader != 0)
+    NodeContainer nodes;
+    if (reader != 0)
     {
-<<<<<<< HEAD
-      nodes = reader->Read ();
-=======
         nodes = reader->Read ("./src/NDNabstraction/examples/sprint.latencies");
->>>>>>> 91b496a4
     }
     
-  if (reader->LinksSize () == 0)
+    if (reader->LinksSize () == 0)
     {
-      NS_LOG_ERROR ("Problems reading the topology file. Failing.");
-      return -1;
+        NS_LOG_ERROR ("Problems reading the topology file. Failing.");
+        return -1;
     }
     
-  NS_LOG_INFO("Nodes = " << nodes.GetN());
-  NS_LOG_INFO("Links = " << reader->LinksSize ());
+    NS_LOG_INFO("Nodes = " << nodes.GetN());
+    NS_LOG_INFO("Links = " << reader->LinksSize ());
     
-  int totlinks = reader->LinksSize ();
-  ///*** applying settings
-  NS_LOG_INFO ("creating node containers");
-  NodeContainer* nc = new NodeContainer[totlinks];
-  TopologyReader::ConstLinksIterator iter;
-  int i = 0;
-  for ( iter = reader->LinksBegin (); iter != reader->LinksEnd (); iter++, i++ )
+    int totlinks = reader->LinksSize ();
+    ///*** applying settings
+    NS_LOG_INFO ("creating node containers");
+    NodeContainer* nc = new NodeContainer[totlinks];
+    TopologyReader::ConstLinksIterator iter;
+    int i = 0;
+    for ( iter = reader->LinksBegin (); iter != reader->LinksEnd (); iter++, i++ )
     {
-      nc[i] = NodeContainer (iter->GetFromNode (), iter->GetToNode ());
+        nc[i] = NodeContainer (iter->GetFromNode (), iter->GetToNode ());
     }
     
-  NetDeviceContainer* ndc = new NetDeviceContainer[totlinks];
-  reader->ApplySettings(ndc,nc);
+    NetDeviceContainer* ndc = new NetDeviceContainer[totlinks];
+    reader->ApplySettings(ndc,nc);
     
-  NS_LOG_INFO ("Run Simulation.");
-  Simulator::Run ();
-  Simulator::Destroy ();
-  NS_LOG_INFO ("Done.");
-  return 0;
+    NS_LOG_INFO ("Run Simulation.");
+    Simulator::Run ();
+    Simulator::Destroy ();
+    NS_LOG_INFO ("Done.");
+    return 0;
 }