/* -*-  Mode: C++; c-file-style: "gnu"; indent-tabs-mode:nil; -*- */
/*
 * Copyright (c) 2011 University of California, Los Angeles
 *
 * This program is free software; you can redistribute it and/or modify
 * it under the terms of the GNU General Public License version 2 as
 * published by the Free Software Foundation;
 *
 * This program is distributed in the hope that it will be useful,
 * but WITHOUT ANY WARRANTY; without even the implied warranty of
 * MERCHANTABILITY or FITNESS FOR A PARTICULAR PURPOSE.  See the
 * GNU General Public License for more details.
 *
 * You should have received a copy of the GNU General Public License
 * along with this program; if not, write to the Free Software
 * Foundation, Inc., 59 Temple Place, Suite 330, Boston, MA  02111-1307  USA
 *
 * Author: Ilya Moiseenko <iliamo@cs.ucla.edu>
 */

#include "ccnx-consumer.h"
#include "ns3/ptr.h"
#include "ns3/log.h"
#include "ns3/simulator.h"
#include "ns3/packet.h"
#include "ns3/callback.h"
#include "ns3/string.h"
#include "ns3/boolean.h"
#include "ns3/uinteger.h"
#include "ns3/double.h"

#include "ns3/ccnx.h"
#include "../model/ccnx-local-face.h"
#include "ns3/ccnx-interest-header.h"
#include "ns3/ccnx-content-object-header.h"
#include "ns3/ccnx-path-stretch-tag.h"

#include <boost/ref.hpp>
#include <boost/lexical_cast.hpp>
#include <boost/lambda/lambda.hpp>
#include <boost/lambda/bind.hpp>

#include "ns3/names.h"

namespace ll = boost::lambda;

NS_LOG_COMPONENT_DEFINE ("CcnxConsumer");

namespace ns3
{    
    
NS_OBJECT_ENSURE_REGISTERED (CcnxConsumer);
    
TypeId
CcnxConsumer::GetTypeId (void)
{
  static TypeId tid = TypeId ("ns3::CcnxConsumer")
    .SetParent<CcnxApp> ()
    .AddAttribute ("StartSeq", "Initial sequence number",
                   IntegerValue (0),
                   MakeIntegerAccessor(&CcnxConsumer::m_seq),
                   MakeIntegerChecker<int32_t>())

    .AddAttribute ("Prefix","CcnxName of the Interest",
                   StringValue ("/"),
                   MakeCcnxNameComponentsAccessor (&CcnxConsumer::m_interestName),
                   MakeCcnxNameComponentsChecker ())
    .AddAttribute ("LifeTime", "LifeTime for interest packet",
                   StringValue ("2s"),
                   MakeTimeAccessor (&CcnxConsumer::m_interestLifeTime),
                   MakeTimeChecker ())
    .AddAttribute ("MinSuffixComponents", "MinSuffixComponents",
                   IntegerValue(-1),
                   MakeIntegerAccessor(&CcnxConsumer::m_minSuffixComponents),
                   MakeIntegerChecker<int32_t>())
    .AddAttribute ("MaxSuffixComponents", "MaxSuffixComponents",
                   IntegerValue(-1),
                   MakeIntegerAccessor(&CcnxConsumer::m_maxSuffixComponents),
                   MakeIntegerChecker<int32_t>())
    .AddAttribute ("ChildSelector", "ChildSelector",
                   BooleanValue(false),
                   MakeBooleanAccessor(&CcnxConsumer::m_childSelector),
                   MakeBooleanChecker())
    .AddAttribute ("Exclude", "only simple name matching is supported (use CcnxNameComponents)",
                   CcnxNameComponentsValue (),
                   MakeCcnxNameComponentsAccessor (&CcnxConsumer::m_exclude),
                   MakeCcnxNameComponentsChecker ())

    .AddAttribute ("RetxTimer",
                   "Timeout defining how frequent retransmission timeouts should be checked",
                   StringValue ("50ms"),
                   MakeTimeAccessor (&CcnxConsumer::GetRetxTimer, &CcnxConsumer::SetRetxTimer),
                   MakeTimeChecker ())

    .AddTraceSource ("TransmittedInterests", "TransmittedInterests",
                    MakeTraceSourceAccessor (&CcnxConsumer::m_transmittedInterests))

    .AddTraceSource ("PathWeightsTrace", "PathWeightsTrace",
                    MakeTraceSourceAccessor (&CcnxConsumer::m_pathWeightsTrace))
    ;

  return tid;
}
    
CcnxConsumer::CcnxConsumer ()
  : m_rand (0, std::numeric_limits<uint32_t>::max ())
  , m_seq (0)
  , m_seqMax (0) // don't request anything
{
  NS_LOG_FUNCTION_NOARGS ();
  
  m_rtt = CreateObject<RttMeanDeviation> ();
}

void
CcnxConsumer::SetRetxTimer (Time retxTimer)
{
  m_retxTimer = retxTimer;
  if (m_retxEvent.IsRunning ())
    m_retxEvent.Cancel (); // cancel any scheduled cleanup events

  // schedule even with new timeout
  m_retxEvent = Simulator::Schedule (m_retxTimer,
                                     &CcnxConsumer::CheckRetxTimeout, this); 
}

Time
CcnxConsumer::GetRetxTimer () const
{
  return m_retxTimer;
}

void
CcnxConsumer::CheckRetxTimeout ()
{
  Time now = Simulator::Now ();

  Time rto = m_rtt->RetransmitTimeout ();
  
  while (!m_seqTimeouts.empty ())
    {
      SeqTimeoutsContainer::index<i_timestamp>::type::iterator entry =
        m_seqTimeouts.get<i_timestamp> ().begin ();
      if (entry->time + rto <= now) // timeout expired?
        {
          uint32_t seqNo = entry->seq;
          m_seqTimeouts.get<i_timestamp> ().erase (entry);
          OnTimeout (seqNo);
        }
      else
        break; // nothing else to do. All later packets need not be retransmitted
    }

  m_retxEvent = Simulator::Schedule (m_retxTimer,
                                     &CcnxConsumer::CheckRetxTimeout, this); 
}

// Application Methods
void 
CcnxConsumer::StartApplication () // Called at time specified by Start
{
  NS_LOG_FUNCTION_NOARGS ();

  // do base stuff
  CcnxApp::StartApplication ();

  ScheduleNextPacket ();
}
    
void 
CcnxConsumer::StopApplication () // Called at time specified by Stop
{
  NS_LOG_FUNCTION_NOARGS ();

  // cancel periodic packet generation
  Simulator::Cancel (m_sendEvent);

  // cleanup base stuff
  CcnxApp::StopApplication ();
}
    
void
CcnxConsumer::SendPacket ()
{
  if (!m_active) return;

  NS_LOG_FUNCTION_NOARGS ();

  uint32_t seq=std::numeric_limits<uint32_t>::max (); //invalid

  // std::cout << Simulator::Now ().ToDouble (Time::S) << "s max -> " << m_seqMax << "\n";

  while (m_retxSeqs.size ())
    {
      seq = *m_retxSeqs.begin ();
      m_retxSeqs.erase (m_retxSeqs.begin ());

      // NS_ASSERT (m_seqLifetimes.find (seq) != m_seqLifetimes.end ());
      // if (m_seqLifetimes.find (seq)->time <= Simulator::Now ())
      //   {
          
      //     NS_LOG_DEBUG ("Expire " << seq);
      //     m_seqLifetimes.erase (seq); // lifetime expired. Trying to find another unexpired sequence number
      //     continue;
      //   }
      break;
    }

  if (seq == std::numeric_limits<uint32_t>::max ())
    {
      if (m_seqMax != std::numeric_limits<uint32_t>::max ())
        {
          if (m_seq >= m_seqMax)
            {
              return; // we are totally done
            }
        }
      
      seq = m_seq++;
    }

  // std::cout << Simulator::Now ().ToDouble (Time::S) << "s -> " << seq << "\n";
  
  //
  Ptr<CcnxNameComponents> nameWithSequence = Create<CcnxNameComponents> (m_interestName);
  (*nameWithSequence) (seq);
  //

  CcnxInterestHeader interestHeader;
  interestHeader.SetNonce               (m_rand.GetValue ());
  interestHeader.SetName                (nameWithSequence);
  interestHeader.SetInterestLifetime    (m_interestLifeTime);
  interestHeader.SetChildSelector       (m_childSelector);
  if (m_exclude.size ()>0)
    {
      interestHeader.SetExclude (Create<CcnxNameComponents> (m_exclude));
    }
  interestHeader.SetMaxSuffixComponents (m_maxSuffixComponents);
  interestHeader.SetMinSuffixComponents (m_minSuffixComponents);
        
  // NS_LOG_INFO ("Requesting Interest: \n" << interestHeader);
  NS_LOG_DEBUG ("node("<< GetNode()->GetId() <<") sending Interest for sequence " << seq);

  Ptr<Packet> packet = Create<Packet> ();
  packet->AddHeader (interestHeader);

  m_protocolHandler (packet);

  NS_LOG_DEBUG ("Trying to add " << seq << " with " << Simulator::Now () << ". already " << m_seqTimeouts.size () << " items");  
  
  m_seqTimeouts.insert (SeqTimeout (seq, Simulator::Now ()));
  m_seqLifetimes.insert (SeqTimeout (seq, Simulator::Now () + m_interestLifeTime)); // only one insert will work. if entry exists, nothing will happen... nothing should happen
  m_transmittedInterests (&interestHeader, this, m_face);

  m_rtt->SentSeq (SequenceNumber32 (seq), 1);
  ScheduleNextPacket ();
}

///////////////////////////////////////////////////
//          Process incoming packets             //
///////////////////////////////////////////////////


void
CcnxConsumer::OnContentObject (const Ptr<const CcnxContentObjectHeader> &contentObject,
                               Ptr<Packet> payload)
{
  if (!m_active) return;

  CcnxApp::OnContentObject (contentObject, payload); // tracing inside
  
  NS_LOG_FUNCTION (this << contentObject << payload);

  // NS_LOG_INFO ("Received content object: " << boost::cref(*contentObject));
  
  uint32_t seq = boost::lexical_cast<uint32_t> (contentObject->GetName ().GetComponents ().back ());
  NS_LOG_INFO ("node("<< GetNode()->GetId() <<") get DATA for sequence " << seq);

  // SeqTimeoutsContainer::iterator entry = m_seqTimeouts.find (seq);

  //  NS_ASSERT_MSG (entry != m_seqTimeouts.end (),
  //             "Comment out this assert, if it causes problems");

  // if (entry != m_seqTimeouts.end ())
  //   m_seqTimeouts.erase (entry);

  m_seqLifetimes.erase (seq);
  m_seqTimeouts.erase (seq);
  m_retxSeqs.erase (seq);

  m_rtt->AckSeq (SequenceNumber32 (seq));

  Ptr<const WeightsPathStretchTag> tag = payload->RemovePacketTag<WeightsPathStretchTag> ();
  if (tag != 0)
    {
      // Notify trace about path weights vector (e.g., for path-stretch calculation)
      m_pathWeightsTrace (GetNode (), tag->GetSourceNode (), seq, tag->GetTotalWeight ());
      // if (Names::FindName (GetNode ()) == "36")// || Names::FindName (GetNode ()) == "40"|| Names::FindName (GetNode ()) == "5")
      //   std::cout << Simulator::Now () << "\t" << boost::cref(*tag) << " = " << tag->GetTotalWeight () << "\n";
    }
}

void
CcnxConsumer::OnNack (const Ptr<const CcnxInterestHeader> &interest, Ptr<Packet> origPacket)
{
  if (!m_active) return;
  
  CcnxApp::OnNack (interest, origPacket); // tracing inside
  
  NS_LOG_DEBUG ("Nack type: " << interest->GetNack ());

  NS_LOG_FUNCTION (this << interest);

  // NS_LOG_INFO ("Received NACK: " << boost::cref(*interest));
  uint32_t seq = boost::lexical_cast<uint32_t> (interest->GetName ().GetComponents ().back ());
<<<<<<< HEAD
  NS_LOG_INFO ("< NACK for " << seq);
  // std::cout << Simulator::Now ().ToDouble (Time::S) << "s -> " << "NACK for " << seq << "\n"; 
=======
  NS_LOG_DEBUG ("node("<< GetNode()->GetId() <<") < NACK for " << seq);
>>>>>>> a3295ab7

  // put in the queue of interests to be retransmitted
  NS_LOG_INFO ("Before: " << m_retxSeqs.size ());
  m_retxSeqs.insert (seq);
  NS_LOG_INFO ("After: " << m_retxSeqs.size ());

  // m_rtt->IncreaseMultiplier ();             // Double the next RTO ??
  ScheduleNextPacket ();
}

void
CcnxConsumer::OnTimeout (uint32_t sequenceNumber)
{
  // std::cout << Simulator::Now () << ", TO: " << sequenceNumber << ", current RTO: " << m_rtt->RetransmitTimeout ().ToDouble (Time::S) << "s\n";

  // m_rtt->IncreaseMultiplier ();             // Double the next RTO
  m_rtt->SentSeq (SequenceNumber32 (sequenceNumber), 1); // make sure to disable RTT calculation for this sample
  m_retxSeqs.insert (sequenceNumber);
  ScheduleNextPacket (); 
}

} // namespace ns3<|MERGE_RESOLUTION|>--- conflicted
+++ resolved
@@ -108,7 +108,7 @@
   , m_seqMax (0) // don't request anything
 {
   NS_LOG_FUNCTION_NOARGS ();
-  
+
   m_rtt = CreateObject<RttMeanDeviation> ();
 }
 
@@ -136,7 +136,7 @@
   Time now = Simulator::Now ();
 
   Time rto = m_rtt->RetransmitTimeout ();
-  
+
   while (!m_seqTimeouts.empty ())
     {
       SeqTimeoutsContainer::index<i_timestamp>::type::iterator entry =
@@ -189,7 +189,7 @@
   uint32_t seq=std::numeric_limits<uint32_t>::max (); //invalid
 
   // std::cout << Simulator::Now ().ToDouble (Time::S) << "s max -> " << m_seqMax << "\n";
-
+  
   while (m_retxSeqs.size ())
     {
       seq = *m_retxSeqs.begin ();
@@ -218,7 +218,7 @@
       
       seq = m_seq++;
     }
-
+  
   // std::cout << Simulator::Now ().ToDouble (Time::S) << "s -> " << seq << "\n";
   
   //
@@ -239,7 +239,7 @@
   interestHeader.SetMinSuffixComponents (m_minSuffixComponents);
         
   // NS_LOG_INFO ("Requesting Interest: \n" << interestHeader);
-  NS_LOG_DEBUG ("node("<< GetNode()->GetId() <<") sending Interest for sequence " << seq);
+  NS_LOG_INFO ("> Interest for " << seq);
 
   Ptr<Packet> packet = Create<Packet> ();
   packet->AddHeader (interestHeader);
@@ -274,7 +274,7 @@
   // NS_LOG_INFO ("Received content object: " << boost::cref(*contentObject));
   
   uint32_t seq = boost::lexical_cast<uint32_t> (contentObject->GetName ().GetComponents ().back ());
-  NS_LOG_INFO ("node("<< GetNode()->GetId() <<") get DATA for sequence " << seq);
+  NS_LOG_INFO ("< DATA for " << seq);
 
   // SeqTimeoutsContainer::iterator entry = m_seqTimeouts.find (seq);
 
@@ -297,7 +297,7 @@
       m_pathWeightsTrace (GetNode (), tag->GetSourceNode (), seq, tag->GetTotalWeight ());
       // if (Names::FindName (GetNode ()) == "36")// || Names::FindName (GetNode ()) == "40"|| Names::FindName (GetNode ()) == "5")
       //   std::cout << Simulator::Now () << "\t" << boost::cref(*tag) << " = " << tag->GetTotalWeight () << "\n";
-    }
+}
 }
 
 void
@@ -313,12 +313,8 @@
 
   // NS_LOG_INFO ("Received NACK: " << boost::cref(*interest));
   uint32_t seq = boost::lexical_cast<uint32_t> (interest->GetName ().GetComponents ().back ());
-<<<<<<< HEAD
   NS_LOG_INFO ("< NACK for " << seq);
   // std::cout << Simulator::Now ().ToDouble (Time::S) << "s -> " << "NACK for " << seq << "\n"; 
-=======
-  NS_LOG_DEBUG ("node("<< GetNode()->GetId() <<") < NACK for " << seq);
->>>>>>> a3295ab7
 
   // put in the queue of interests to be retransmitted
   NS_LOG_INFO ("Before: " << m_retxSeqs.size ());
